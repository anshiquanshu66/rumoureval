"""Package for classifying tweets by Support, Deny, Query, or Comment (SDQC)."""

import logging
from time import time
from sklearn import metrics
from sklearn.feature_extraction import DictVectorizer
from sklearn.feature_extraction.text import TfidfVectorizer
from sklearn.metrics.pairwise import cosine_similarity
from sklearn.svm import SVC
from sklearn.pipeline import FeatureUnion, Pipeline
from ..pipeline.item_selector import ItemSelector
from ..pipeline.feature_counter import FeatureCounter
from ..pipeline.pipelinize import pipelinize
from ..pipeline.tweet_detail_extractor import TweetDetailExtractor
from ..util.lists import list_to_str
from ..util.log import get_log_separator


LOGGER = logging.getLogger()
CLASSES = ['comment', 'deny', 'query', 'support']


def filter_tweets(tweets, filter_short=False, similarity_threshold=0.9):
    """Filter tweets which are believed to cause additional confusion in the classifier.

    :param tweets:
        list of twitter threads to train model on
    :type tweets:
        `list` of :class:`Tweet`
    :param filter_short:
        True to filter tweets which are too short to be meaningful
    :type filter_short:
        `bool`
    :param similarity_threshold:
        filter tweets which are this similar or more to their root tweet
    :type similarity_threshold:
        `float`
    :rtype:
        `list` of :class:`Tweet`
    """
    # Cached root tweet text
    root_cache = {}

    filtered_tweets = []
    for tweet in tweets:
        root_tweet = tweet
        while root_tweet.parent() is not None:
            root_tweet = root_tweet.parent()

        # Root tweets should not be filtered
        if root_tweet == tweet:
            filtered_tweets.append(tweet)
            continue

        # Get text of tweet and root tweet
        root_text = root_cache[root_tweet['id']] if root_tweet['id'] in root_cache else (
            TweetDetailExtractor.get_parseable_tweet_text(root_tweet)
        )
        root_cache[root_tweet['id']] = root_text

        tweet_text = TweetDetailExtractor.get_parseable_tweet_text(tweet)

        # Discard training tweet if too short
        if filter_short and len(tweet_text.split(' ')) < 3:
            continue

        # Calculate cosine similarity between tweet and root and discard if too similar
        tfidf_vectorizer = TfidfVectorizer()
        tfidf_matrix = tfidf_vectorizer.fit_transform((root_text, tweet_text))

        similarity = cosine_similarity(tfidf_matrix[0:1], tfidf_matrix)
        if similarity[0][1] < similarity_threshold:
            filtered_tweets.append(tweet)

    return filtered_tweets


def sdqc(tweets_train, tweets_eval, train_annotations, eval_annotations):
    """
    Classify tweets into one of four categories - support (s), deny (d), query(q), comment (c).

    :param tweets_train:
        list of twitter threads to train model on
    :type tweets_train:
        `list` of :class:`Tweet`
    :param tweets_eval:
        set of twitter threads to evaluate model on
    :type tweets_eval:
        `list` of :class:`Tweet`
    :param train_annotations:
        sqdc task annotations for training data
    :type train_annotations:
        `dict
    :param eval_annotations:
        sqdc task annotations for evaluation data
    :type eval_annotations:
        `dict`
    :rtype:
        `dict`
    """
    # pylint:disable=too-many-locals
    LOGGER.info(get_log_separator())
    LOGGER.info('Beginning SDQC Task (Task A)')

    LOGGER.info('Filter tweets from training set')
    tweets_train = filter_tweets(tweets_train)

    LOGGER.info('Initializing pipeline')

    LOGGER.debug('Deny pipeline')
    deny_pipeline = build_deny_pipeline()
    deny_annotations = generate_one_vs_rest_annotations(train_annotations, 'deny')
    eval_annotations_deny = generate_one_vs_rest_annotations(eval_annotations, 'deny')
    LOGGER.info(deny_pipeline)

    LOGGER.debug('Query pipeline')
    query_pipeline = build_query_pipeline()
    query_annotations = generate_one_vs_rest_annotations(train_annotations, 'query')
    eval_annotations_query = generate_one_vs_rest_annotations(eval_annotations, 'query')
    LOGGER.info(query_pipeline)

    LOGGER.debug('Base pipeline')
    base_pipeline = build_base_pipeline()
    LOGGER.info(base_pipeline)

    y_train_base = [train_annotations[x['id_str']] for x in tweets_train]
    y_train_deny = [deny_annotations[x['id_str']] for x in tweets_train]
    y_train_query = [query_annotations[x['id_str']] for x in tweets_train]
    y_eval_base = [eval_annotations[x['id_str']] for x in tweets_eval]
    y_eval_deny = [eval_annotations_deny[x['id_str']] for x in tweets_eval]
    y_eval_query = [eval_annotations_query[x['id_str']] for x in tweets_eval]

    LOGGER.info('Beginning training')

    # Training on tweets_train
    start_time = time()

    LOGGER.info('Training base')
    base_pipeline.fit(tweets_train, y_train_base)

    LOGGER.info('Training deny')
    deny_pipeline.fit(tweets_train, y_train_deny)

    LOGGER.info('Training query')
    query_pipeline.fit(tweets_train, y_train_query)

    LOGGER.info("")
    LOGGER.debug("train time: %0.3fs", time() - start_time)

    LOGGER.info('Beginning evaluation')

    # Predicting classes for tweets_eval
    start_time = time()
    base_predictions = base_pipeline.predict(tweets_eval)
    deny_predictions = deny_pipeline.predict(tweets_eval)
    query_predictions = query_pipeline.predict(tweets_eval)

    print('============================================================')
    print('|                                                          |')
    print('|                  Misclassified - query                   |')
    print('|                                                          |')
    print('============================================================')

    # Print misclassified query vs not_query
    for i, prediction in enumerate(query_predictions):
        if (prediction == 'query' and y_eval_base[i] != 'query') or (prediction == 'not_query' and y_eval_base[i] == 'query'):
            root = tweets_eval[i]
            while root.parent() != None:
                root = root.parent()
            print('{}\t{}\t{}\n\t\t{}'.format(
                y_eval_base[i],
                prediction,
                TweetDetailExtractor.get_parseable_tweet_text(tweets_eval[i]),
                TweetDetailExtractor.get_parseable_tweet_text(root)
                ))

    print('============================================================')
    print('|                                                          |')
    print('|                  Misclassified - deny                    |')
    print('|                                                          |')
    print('============================================================')

    # Print misclassified deny vs not_deny
    for i, prediction in enumerate(deny_predictions):
        if (prediction == 'deny' and y_eval_base[i] != 'deny') or (prediction == 'not_deny' and y_eval_base[i] == 'deny'):
            root = tweets_eval[i]
            while root.parent() != None:
                root = root.parent()
            print('{}\t{}\t{}\n\t\t{}'.format(
                y_eval_base[i],
                prediction,
                TweetDetailExtractor.get_parseable_tweet_text(tweets_eval[i]),
                TweetDetailExtractor.get_parseable_tweet_text(root)
                ))

    predictions = []
    for i in range(len(base_predictions)):
        if query_predictions[i] == 'query':
            predictions.append('query')
        # elif deny_predictions[i] == 'deny':
        #     predictions.append('deny')
        else:
            predictions.append(base_predictions[i])

    LOGGER.debug("eval time:  %0.3fs", time() - start_time)
    LOGGER.info('Completed SDQC Task (Task A). Printing results')

    # Outputting classifier results
    LOGGER.info("deny_accuracy:    %0.3f", metrics.accuracy_score(y_eval_deny, deny_predictions))
    LOGGER.info("query_accuracy:   %0.3f", metrics.accuracy_score(y_eval_query, query_predictions))
    LOGGER.info("base accuracy:    %0.3f", metrics.accuracy_score(y_eval_base, base_predictions))
    LOGGER.info("accuracy:         %0.3f", metrics.accuracy_score(y_eval_base, predictions))
    LOGGER.info("classification report:")
    LOGGER.info(metrics.classification_report(y_eval_deny, deny_predictions, target_names=['deny', 'not_deny']))
    LOGGER.info(metrics.classification_report(y_eval_query, query_predictions, target_names=['not_query', 'query']))
    LOGGER.info(metrics.classification_report(y_eval_base, base_predictions, target_names=CLASSES))
    LOGGER.info(metrics.classification_report(y_eval_base, predictions, target_names=CLASSES))
    LOGGER.info("confusion matrix (deny):")
    LOGGER.info(metrics.confusion_matrix(y_eval_deny, deny_predictions))
    LOGGER.info("confusion matrix (query):")
    LOGGER.info(metrics.confusion_matrix(y_eval_query, query_predictions))
    LOGGER.info("confusion matrix (base):")
    LOGGER.info(metrics.confusion_matrix(y_eval_base, base_predictions))
    LOGGER.info("confusion matrix (combined):")
    LOGGER.info(metrics.confusion_matrix(y_eval_base, predictions))

    # Uncomment to see vocabulary
    # LOGGER.info(pipeline.get_params()['union__tweet_text__count'].get_feature_names())

    # Convert results to dict of tweet ID to predicted class
    results = {}
    for (i, prediction) in enumerate(predictions):
        results[tweets_eval[i]['id_str']] = prediction

    return results


def generate_one_vs_rest_annotations(annotations, one):
    """Convert annotation labels into a set of class vs not class.

    :param annotations:
        set of annotations for tweet IDs
    :type annotations
        `dict`
    :param one:
        the one annotation vs rest
    :type one:
        `str`
    """
    one_vs_rest_annotations = {}
    for tweet_id in annotations:
        one_vs_rest_annotations[tweet_id] = \
                annotations[tweet_id] if annotations[tweet_id] == one else 'not_{}'.format(one)
    return one_vs_rest_annotations


def build_query_pipeline():
    """Build a pipeline for predicting if a tweet is classified as query or not."""
    return Pipeline([
        # Extract useful features from tweets
        ('extract_tweets', TweetDetailExtractor(strip_hashtags=True, strip_mentions=True)),

        # Combine processing of features
        ('union', FeatureUnion(
            transformer_list=[

                ('count_depth', Pipeline([
                    ('selector', ItemSelector(keys='depth')),
                    ('count', FeatureCounter(names='depth')),
                    ('vect', DictVectorizer()),
                ])),

                ('is_news', Pipeline([
                    ('selector', ItemSelector(keys='is_news')),
                    ('count', FeatureCounter(names='is_news')),
                    ('vect', DictVectorizer()),
                ])),

                ('is_root', Pipeline([
                    ('selector', ItemSelector(keys='is_root')),
                    ('count', FeatureCounter(names='is_root')),
                    ('vect', DictVectorizer()),
                ])),

                # Count positive and negative words in the tweets
                ('pos_neg_sentiment', Pipeline([
                    ('selector', ItemSelector(keys=['positive_words', 'negative_words'])),
                    ('count', FeatureCounter(names=['positive_words', 'negative_words'])),
                    ('vect', DictVectorizer()),
                ])),

                # Count querying words in the tweets
                ('querying_words', Pipeline([
                    ('selector', ItemSelector(keys='querying_words')),
                    ('count', FeatureCounter(names='querying_words')),
                    ('vect', DictVectorizer()),
                ])),

                # Count number of question marks
                ('count_question_marks', Pipeline([
                    ('selector', ItemSelector(keys='question_mark_count')),
                    ('count', FeatureCounter(names='question_mark_count')),
                    ('vect', DictVectorizer()),
                ])),

            ],

            # Relative weights of transformations
            transformer_weights={
                'question_mark_count': 5.0,
                'count_depth': 1.0,
                'pos_neg_sentiment': 1.0,
                'querying_words': 5.0,
                'is_news': 2.5,
                'is_root': 2.5,
            },

        )),

        # Use a classifier on the result
        ('classifier', SVC(kernel='linear', class_weight='balanced'))

    ])


def build_deny_pipeline():
    """Build a pipeline for predicting if a tweet is classified as deny or not."""
    return Pipeline([
        # Extract useful features from tweets
        ('extract_tweets', TweetDetailExtractor(strip_hashtags=True, strip_mentions=True)),

        # Combine processing of features
        ('union', FeatureUnion(
            transformer_list=[

                ('count_ellipsis', Pipeline([
                    ('selector', ItemSelector(keys='ellipsis_count')),
                    ('count', FeatureCounter(names='ellipsis_count')),
                    ('vect', DictVectorizer()),
                ])),

                # Count number of question marks
                ('count_question_marks', Pipeline([
                    ('selector', ItemSelector(keys='question_mark_count')),
                    ('count', FeatureCounter(names='question_mark_count')),
                    ('vect', DictVectorizer()),
                ])),

                # Count occurrences on tweet text
                ('tweet_text', Pipeline([
                    ('selector', ItemSelector(keys='text_minus_root')),
                    ('list_to_str', pipelinize(list_to_str)),
                    ('count', TfidfVectorizer()),
                ])),

                ('count_depth', Pipeline([
                    ('selector', ItemSelector(keys='depth')),
                    ('count', FeatureCounter(names='depth')),
                    ('vect', DictVectorizer()),
                ])),

                ('is_news', Pipeline([
                    ('selector', ItemSelector(keys='is_news')),
                    ('count', FeatureCounter(names='is_news')),
                    ('vect', DictVectorizer()),
                ])),

                ('is_root', Pipeline([
                    ('selector', ItemSelector(keys='is_root')),
                    ('count', FeatureCounter(names='is_root')),
                    ('vect', DictVectorizer()),
                ])),

                # Count positive and negative words in the tweets
                ('pos_neg_sentiment', Pipeline([
                    ('selector', ItemSelector(keys=['positive_words', 'negative_words'])),
                    ('count', FeatureCounter(names=['positive_words', 'negative_words'])),
                    ('vect', DictVectorizer()),
                ])),

                # Count denying words in the tweets
                ('denying_words', Pipeline([
                    ('selector', ItemSelector(keys='denying_words')),
                    ('count', FeatureCounter(names='denying_words')),
                    ('vect', DictVectorizer()),
                ])),

                # Count querying words in the tweets
                ('querying_words', Pipeline([
                    ('selector', ItemSelector(keys='querying_words')),
                    ('count', FeatureCounter(names='querying_words')),
                    ('vect', DictVectorizer()),
                ])),

                # Count swear words and personal attacks
                ('offensiveness', Pipeline([
                    ('selector', ItemSelector(keys=['swear_words', 'personal_words'])),
                    ('count', FeatureCounter(names=['swear_words', 'personal_words'])),
                    ('vect', DictVectorizer()),
                ])),

            ],

            # Relative weights of transformations
            transformer_weights={
                # 'count_depth': 1.0,
                # 'pos_neg_sentiment': 1.0,
                # 'denying_words': 10.0,
                # 'offensiveness': 10.0,
                # 'is_news': 2.5,
                # 'is_root': 2.5,

                'count_ellipsis': 5.0,
                'tweet_text': 2.0,
                'count_depth': 1.0,
                'pos_neg_sentiment': 1.0,
                'denying_words': 5.0,
                'offensiveness': 10.0,
                'is_news': 2.5,
                'is_root': 2.5,

                'question_mark_count': 5.0,
                # 'count_depth': 1.0,
                # 'pos_neg_sentiment': 1.0,
                'querying_words': 5.0,
                # 'is_news': 2.5,
                # 'is_root': 2.5,
            },

        )),

        # Use a classifier on the result
        ('classifier', SVC(kernel='linear', class_weight='balanced'))

    ])


def build_base_pipeline():
    """Build a pipeline for predicting all 4 SDQC classes."""
    return Pipeline([
        # Extract useful features from tweets
        ('extract_tweets', TweetDetailExtractor(strip_hashtags=True, strip_mentions=True)),

        # Combine processing of features
        ('union', FeatureUnion(
            transformer_list=[

                # Count occurrences on tweet text
                ('tweet_text', Pipeline([
                    ('selector', ItemSelector(keys='text_stemmed_stopped')),
                    ('list_to_str', pipelinize(list_to_str)),
                    ('count', TfidfVectorizer()),
                ])),

                # Punctuation
                ('count_periods', Pipeline([
                    ('selector', ItemSelector(keys='period_count')),
                    ('count', FeatureCounter(names='period_count')),
                    ('vect', DictVectorizer()),
                ])),

                ('count_characters', Pipeline([
                    ('selector', ItemSelector(keys='character_count')),
                    ('count', FeatureCounter(names='character_count')),
                    ('vect', DictVectorizer()),
                ])),

                ('count_question_marks', Pipeline([
                    ('selector', ItemSelector(keys='question_mark_count')),
                    ('count', FeatureCounter(names='question_mark_count')),
                    ('vect', DictVectorizer()),
                ])),

                ('count_exclamations', Pipeline([
                    ('selector', ItemSelector(keys='exclamation_count')),
                    ('count', FeatureCounter(names='exclamation_count')),
                    ('vect', DictVectorizer()),
                ])),

<<<<<<< HEAD
                # ('count_ellipsis', Pipeline([
                #     ('selector', ItemSelector(keys='ellipsis_count')),
                #     ('count', FeatureCounter(names='ellipsis_count')),
                #     ('vect', DictVectorizer()),
                # ])),

                # Count features
=======
                ('count_chars', Pipeline([
                    ('selector', ItemSelector(keys='char_count')),
                    ('count', FeatureCounter(names='char_count')),
                    ('vect', DictVectorizer()),
                ])),

>>>>>>> 70bfbfad
                # ('count_depth', Pipeline([
                #     ('selector', ItemSelector(keys='depth')),
                #     ('count', FeatureCounter(names='depth')),
                #     ('vect', DictVectorizer()),
                # ])),

                ('count_hashtags', Pipeline([
                    ('selector', ItemSelector(keys='hashtags')),
                    ('count', FeatureCounter(names='hashtags')),
                    ('vect', DictVectorizer()),
                ])),

                ('count_mentions', Pipeline([
                    ('selector', ItemSelector(keys='user_mentions')),
                    ('count', FeatureCounter(names='user_mentions')),
                    ('vect', DictVectorizer()),
                ])),

                ('count_retweets', Pipeline([
                    ('selector', ItemSelector(keys='retweet_count')),
                    ('count', FeatureCounter(names='retweet_count')),
                    ('vect', DictVectorizer()),
                ])),

                # Boolean features
                ('is_news', Pipeline([
                    ('selector', ItemSelector(keys='is_news')),
                    ('count', FeatureCounter(names='is_news')),
                    ('vect', DictVectorizer()),
                ])),

                ('is_root', Pipeline([
                    ('selector', ItemSelector(keys='is_root')),
                    ('count', FeatureCounter(names='is_root')),
                    ('vect', DictVectorizer()),
                ])),

                ('verified', Pipeline([
                    ('selector', ItemSelector(keys='verified')),
                    ('count', FeatureCounter(names='verified')),
                    ('vect', DictVectorizer()),
                ])),

                # Count positive and negative words in the tweets
                ('pos_neg_sentiment', Pipeline([
                    ('selector', ItemSelector(keys=['positive_words', 'negative_words'])),
                    ('count', FeatureCounter(names=['positive_words', 'negative_words'])),
                    ('vect', DictVectorizer()),
                ])),

                # Count denying words in the tweets
                ('denying_words', Pipeline([
                    ('selector', ItemSelector(keys='denying_words')),
                    ('count', FeatureCounter(names='denying_words')),
                    ('vect', DictVectorizer()),
                ])),

                # Count querying words in the tweets
                ('querying_words', Pipeline([
                    ('selector', ItemSelector(keys='querying_words')),
                    ('count', FeatureCounter(names='querying_words')),
                    ('vect', DictVectorizer()),
                ])),

                # Count swear words and personal attacks
                ('offensiveness', Pipeline([
                    ('selector', ItemSelector(keys=['swear_words', 'personal_words'])),
                    ('count', FeatureCounter(names=['swear_words', 'personal_words'])),
                    ('vect', DictVectorizer()),
                ])),

            ],

            # Relative weights of transformations
            transformer_weights={
                'tweet_text': 1.0,
                'count_hashtags': 0.5,
                'count_mentions': 0.5,
                'count_retweets': 0.5,
                'count_periods': 0.25,
                'count_question_marks': 0.25,
                'count_exclamations': 0.25,
<<<<<<< HEAD
                'count_characters': 0.5,
                # 'count_ellipsis': 0.25,
=======
                'count_chars': 0.5,
>>>>>>> 70bfbfad
                # 'count_depth': 0.5,
                'verified': 0.5,
                'pos_neg_sentiment': 1.0,
                'denying_words': 20.0,
                'querying_words': 10.0,
                'offensiveness': 20.0,
                'is_news': 10.0,
                'is_root': 20.0,
            },

        )),

        # Use a classifier on the result
        ('classifier', SVC(kernel='rbf'))

    ])<|MERGE_RESOLUTION|>--- conflicted
+++ resolved
@@ -459,12 +459,6 @@
                     ('vect', DictVectorizer()),
                 ])),
 
-                ('count_characters', Pipeline([
-                    ('selector', ItemSelector(keys='character_count')),
-                    ('count', FeatureCounter(names='character_count')),
-                    ('vect', DictVectorizer()),
-                ])),
-
                 ('count_question_marks', Pipeline([
                     ('selector', ItemSelector(keys='question_mark_count')),
                     ('count', FeatureCounter(names='question_mark_count')),
@@ -477,7 +471,6 @@
                     ('vect', DictVectorizer()),
                 ])),
 
-<<<<<<< HEAD
                 # ('count_ellipsis', Pipeline([
                 #     ('selector', ItemSelector(keys='ellipsis_count')),
                 #     ('count', FeatureCounter(names='ellipsis_count')),
@@ -485,14 +478,12 @@
                 # ])),
 
                 # Count features
-=======
                 ('count_chars', Pipeline([
                     ('selector', ItemSelector(keys='char_count')),
                     ('count', FeatureCounter(names='char_count')),
                     ('vect', DictVectorizer()),
                 ])),
 
->>>>>>> 70bfbfad
                 # ('count_depth', Pipeline([
                 #     ('selector', ItemSelector(keys='depth')),
                 #     ('count', FeatureCounter(names='depth')),
@@ -575,12 +566,7 @@
                 'count_periods': 0.25,
                 'count_question_marks': 0.25,
                 'count_exclamations': 0.25,
-<<<<<<< HEAD
-                'count_characters': 0.5,
-                # 'count_ellipsis': 0.25,
-=======
                 'count_chars': 0.5,
->>>>>>> 70bfbfad
                 # 'count_depth': 0.5,
                 'verified': 0.5,
                 'pos_neg_sentiment': 1.0,
