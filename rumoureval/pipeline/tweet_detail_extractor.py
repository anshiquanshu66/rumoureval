--- conflicted
+++ resolved
@@ -55,13 +55,9 @@
     ('period_count', int),
     ('question_mark_count', int),
     ('exclamation_count', int),
-<<<<<<< HEAD
-    ('character_count', int),
     ('ellipsis_count', int),
     ('text_minus_root', list),
-=======
     ('char_count', int),
->>>>>>> 70bfbfad
 ]
 
 
@@ -222,16 +218,12 @@
                 properties['period_count'] = punc_count['pe']
                 properties['question_mark_count'] = punc_count['qu']
                 properties['exclamation_count'] = punc_count['ex']
-<<<<<<< HEAD
                 properties['ellipsis_count'] = punc_count['el']
-                properties['character_count'] = len(tweet['text']) - tweet['text'].count(' ')
-=======
 
                 properties['char_count'] = len(tweet['text']) - tweet['text'].count(' ')
 
                 properties['is_news'] = 1 if is_news(tweet['user']['screen_name']) else 0
                 properties['is_root'] = 0 if depth == 0 else 1
->>>>>>> 70bfbfad
 
                 # Sentiment analysis
                 properties['positive_words'] = [
